--- conflicted
+++ resolved
@@ -14,46 +14,6 @@
 permissions: {}
 
 jobs:
-<<<<<<< HEAD
-  oidc_debug_test:
-    name: Debug OIDC claims
-
-    permissions:
-      contents: read
-      id-token: write
-
-    runs-on: ubuntu-24.04
-
-    steps:
-      - name: Checkout actions-oidc-debugger
-        uses: actions/checkout@08c6903cd8c0fde910a37f88322edcfb5dd907a8 # v5.0.0
-        with:
-          repository: github/actions-oidc-debugger
-          ref: main
-          path: ./.github/actions/actions-oidc-debugger
-          persist-credentials: false
-
-      - name: Debug OIDC Claims
-        uses: ./.github/actions/actions-oidc-debugger
-        with:
-          audience: "${{ github.server_url }}/${{ github.repository_owner }}"
-=======
-  # Actions only allows one waiter per concrrency group, so we do the waiting
-  # ourselves.
-  turnstile:
-    name: Wait for any other builds of ${{ github.workflow }}
-    runs-on: ubuntu-24.04
-
-    if: github.event_name == 'push'
-
-    steps:
-      - name: Wait
-        uses: softprops/turnstyle@807f6009e7cee5c2c9faa41ccef03a8bb24b06ab # v2.4.0
-        with:
-          continue-after-seconds: 600
-
->>>>>>> e4391815
-
   pulumi:
     name: >-
       Pulumi ${{ (github.event_name == 'push' && github.ref ==
