[package]
name = "workers-rssfilter"
edition = "2021"

# https://github.com/rustwasm/wasm-pack/issues/1247
[package.metadata.wasm-pack.profile.release]
wasm-opt = false

[lib]
crate-type = ["cdylib"]

[dependencies]
bytes = "=1.10.1"
# Core dependencies used by both WASM and non-WASM
console_error_panic_hook = { version = "=0.1.7" }
filter-rss-feed = { path = "../filter-rss-feed" }
headers = "=0.4.1"
headers-accept = "=0.2.0"
http = "=1.3.1"
http-body = "=1.0.1"
http-body-util = { version = "=0.1.3", features = ["full"] }
log = "=0.4.27"
mime = "=0.3.17"
rssfilter-telemetry = { path = "../rssfilter-telemetry" }
pin-project = "=1.1.10"
regex = "=1.11.1"
reqwest = { version = "=0.12.22", default-features = false, features = [
  "json",
] }
thiserror = "=2.0.12"
tower = "=0.5.2"
tracing = "=0.1.41"
tracing-opentelemetry = { version = "=0.31.0", features = ["lazy_static"] }
url = "=2.5.4"
urlencoding = "=2.1.3"
web-time = "=1.1.0"
<<<<<<< HEAD
worker = { version = "=0.6.1", features = ["http"] }
worker-macros = { version = "=0.6.0", features = ["http"] }
=======
worker = { version = "=0.6.0", features = ["http"] }
worker-macros = { version = "=0.6.1", features = ["http"] }
>>>>>>> 75a91f64
opentelemetry-http = "=0.30.0"
uuid = { version = "=1.17.0", features = ["rng-getrandom", "v4"] }

[target.'cfg(target_arch = "wasm32")'.dependencies]
getrandom = { package = "getrandom", version = "=0.3.3", features = [
  "wasm_js",
] }
wasm-bindgen = "=0.2.100"

[dev-dependencies]
ctor = "=0.4.3"
matches = "=0.1.10"
test-case = "=3.3.1"
test-utils = { path = "../test-utils" }
url = "=2.5.4"
wasm-bindgen-test = "=0.3.50"
filter-rss-feed = { path = "../filter-rss-feed", features = ["testing"] }

# Non-WASM dev dependencies (mockito brings in tokio with networking features
# and these don't work in WASM)
[target.'cfg(not(target_arch = "wasm32"))'.dev-dependencies]
mockito = "=1.7.0"
tokio = { version = "=1.47.0", features = ["macros", "rt"] }<|MERGE_RESOLUTION|>--- conflicted
+++ resolved
@@ -34,13 +34,8 @@
 url = "=2.5.4"
 urlencoding = "=2.1.3"
 web-time = "=1.1.0"
-<<<<<<< HEAD
 worker = { version = "=0.6.1", features = ["http"] }
-worker-macros = { version = "=0.6.0", features = ["http"] }
-=======
-worker = { version = "=0.6.0", features = ["http"] }
 worker-macros = { version = "=0.6.1", features = ["http"] }
->>>>>>> 75a91f64
 opentelemetry-http = "=0.30.0"
 uuid = { version = "=1.17.0", features = ["rng-getrandom", "v4"] }
 
